"""
This file is part of nucypher.

nucypher is free software: you can redistribute it and/or modify
it under the terms of the GNU Affero General Public License as published by
the Free Software Foundation, either version 3 of the License, or
(at your option) any later version.

nucypher is distributed in the hope that it will be useful,
but WITHOUT ANY WARRANTY; without even the implied warranty of
MERCHANTABILITY or FITNESS FOR A PARTICULAR PURPOSE.  See the
GNU Affero General Public License for more details.

You should have received a copy of the GNU Affero General Public License
along with nucypher.  If not, see <https://www.gnu.org/licenses/>.
"""

import csv
import json
import os
import sys
import time
import traceback
from decimal import Decimal
from typing import Dict, List, Optional, Tuple
<<<<<<< HEAD
from web3.types import TxReceipt
import traceback
=======

>>>>>>> 424ed29a
import click
import maya
from eth_tester.exceptions import TransactionFailed as TestTransactionFailed
from eth_utils import to_canonical_address, to_checksum_address
from typing import Dict, Iterable, List, Optional, Tuple
from web3 import Web3
from web3.exceptions import ValidationError

from constant_sorrow.constants import FULL, NO_WORKER_BONDED, WORKER_NOT_RUNNING
from nucypher.acumen.nicknames import nickname_from_seed
from nucypher.blockchain.economics import BaseEconomics, EconomicsFactory, StandardTokenEconomics
from nucypher.blockchain.eth.agents import (
    AdjudicatorAgent,
    ContractAgency,
    MultiSigAgent,
    NucypherTokenAgent,
    PolicyManagerAgent,
    PreallocationEscrowAgent,
    StakingEscrowAgent,
    WorkLockAgent
)
from nucypher.blockchain.eth.constants import NULL_ADDRESS
from nucypher.blockchain.eth.decorators import (
    only_me,
    save_receipt,
    validate_checksum_address
)
from nucypher.blockchain.eth.deployers import (
    AdjudicatorDeployer,
    BaseContractDeployer,
    MultiSigDeployer,
    NucypherTokenDeployer,
    PolicyManagerDeployer,
    StakingEscrowDeployer,
    StakingInterfaceDeployer,
    StakingInterfaceRouterDeployer,
    WorklockDeployer
)
from nucypher.blockchain.eth.interfaces import BlockchainDeployerInterface, BlockchainInterfaceFactory
from nucypher.blockchain.eth.multisig import Authorization, Proposal
from nucypher.blockchain.eth.registry import BaseContractRegistry, IndividualAllocationRegistry
from nucypher.blockchain.eth.signers import KeystoreSigner, Signer, Web3Signer
from nucypher.blockchain.eth.token import NU, Stake, StakeList, WorkTracker, validate_prolong, validate_increase, \
    validate_divide
from nucypher.blockchain.eth.utils import (
    calculate_period_duration,
    datetime_at_period,
    datetime_to_period,
    prettify_eth_amount
)
from nucypher.characters.banners import STAKEHOLDER_BANNER
from nucypher.characters.control.emitters import StdoutEmitter
from nucypher.cli.painting.deployment import paint_contract_deployment, paint_input_allocation_file
from nucypher.cli.painting.transactions import paint_receipt_summary
from nucypher.config.constants import DEFAULT_CONFIG_ROOT
from nucypher.crypto.powers import TransactingPower
<<<<<<< HEAD
from nucypher.types import NuNits, Period
from nucypher.utilities.logging import Logger
=======
>>>>>>> 424ed29a


class BaseActor:
    """
    Concrete base class for any actor that will interface with NuCypher's ethereum smart contracts.
    """

    class ActorError(Exception):
        pass

    @validate_checksum_address
    def __init__(self, registry: BaseContractRegistry, domains=None, checksum_address: str = None):

        # TODO: Consider this pattern - None for address?.  #1507
        # Note: If the base class implements multiple inheritance and already has a checksum address...
        try:
            parent_address = self.checksum_address  # type: str
            if checksum_address is not None:
                if parent_address != checksum_address:
                    raise ValueError("Can't have two different addresses.")
        except AttributeError:
            self.checksum_address = checksum_address  # type: str

        self.registry = registry
        if domains:  # StakeHolder config inherits from character config, which has 'domains' - #1580
            self.network = list(domains)[0]

        self._saved_receipts = list()  # track receipts of transmitted transactions

    def __repr__(self):
        class_name = self.__class__.__name__
        r = "{}(address='{}')"
        r = r.format(class_name, self.checksum_address)
        return r

    def __eq__(self, other) -> bool:
        """Actors are equal if they have the same address."""
        try:
            return bool(self.checksum_address == other.checksum_address)
        except AttributeError:
            return False

    @property
    def eth_balance(self) -> Decimal:
        """Return this actors's current ETH balance"""
        blockchain = BlockchainInterfaceFactory.get_interface()  # TODO: EthAgent?  #1509
        balance = blockchain.client.get_balance(self.checksum_address)
        return Web3.fromWei(balance, 'ether')


class NucypherTokenActor(BaseActor):
    """
    Actor to interface with the NuCypherToken contract
    """

    def __init__(self, registry: BaseContractRegistry, **kwargs):
        super().__init__(registry, **kwargs)
        self.token_agent = ContractAgency.get_agent(NucypherTokenAgent, registry=self.registry)

    @property
    def token_balance(self) -> NU:
        """Return this actors's current token balance"""
        balance = int(self.token_agent.get_balance(address=self.checksum_address))
        nu_balance = NU(balance, 'NuNit')
        return nu_balance


class ContractAdministrator(NucypherTokenActor):
    """
    The administrator of network contracts.
    """

    __interface_class = BlockchainDeployerInterface

    #
    # Deployer Registry
    #

    # Note: Deployer classes are sorted by deployment dependency order.

    standard_deployer_classes = (
        NucypherTokenDeployer,
    )

    dispatched_upgradeable_deployer_classes = (
        StakingEscrowDeployer,
        PolicyManagerDeployer,
        AdjudicatorDeployer,
    )

    upgradeable_deployer_classes = (
        *dispatched_upgradeable_deployer_classes,
        StakingInterfaceDeployer,
    )

    aux_deployer_classes = (
        WorklockDeployer,
        MultiSigDeployer,
    )

    # For ownership transfers.
    ownable_deployer_classes = (*dispatched_upgradeable_deployer_classes,
                                StakingInterfaceRouterDeployer,
                                )

    # Used in the automated deployment series.
    primary_deployer_classes = (*standard_deployer_classes,
                                *upgradeable_deployer_classes)

    # Comprehensive collection.
    all_deployer_classes = (*primary_deployer_classes,
                            *aux_deployer_classes)

    class UnknownContract(ValueError):
        pass

    def __init__(self,
                 registry: BaseContractRegistry,
                 deployer_address: str = None,
                 client_password: str = None,
                 signer: Signer = None,
                 staking_escrow_test_mode: bool = False,
                 is_transacting: bool = True,  # FIXME: Workaround to be able to build MultiSig TXs
                 economics: BaseEconomics = None):
        """
        Note: super() is not called here to avoid setting the token agent.  TODO: call super but use "bare mode" without token agent.  #1510
        """
        self.log = Logger("Deployment-Actor")

        self.deployer_address = deployer_address
        self.checksum_address = self.deployer_address
        self.economics = economics or StandardTokenEconomics()
        self.staking_escrow_test_mode = staking_escrow_test_mode

        self.registry = registry
        self.preallocation_escrow_deployers = dict()
        self.deployers = {d.contract_name: d for d in self.all_deployer_classes}

        # Powers
        if is_transacting:
            self.deployer_power = TransactingPower(signer=signer,
                                                   password=client_password,
                                                   account=deployer_address,
                                                   cache=True)
            self.transacting_power = self.deployer_power
            self.transacting_power.activate()
        else:
            self.deployer_power = None
            self.transacting_power = None

        self.sidekick_power = None
        self.sidekick_address = None

    def __repr__(self):
        r = '{name} - {deployer_address})'.format(name=self.__class__.__name__, deployer_address=self.deployer_address)
        return r

    @validate_checksum_address
    def recruit_sidekick(self, sidekick_address: str, sidekick_password: str):
        self.sidekick_power = TransactingPower(account=sidekick_address, password=sidekick_password, cache=True)
        if self.sidekick_power.is_device:
            raise ValueError("Holy Wallet! Sidekicks can only be SW accounts")
        self.sidekick_address = sidekick_address

    def activate_deployer(self, refresh: bool = True):
        if not self.deployer_power.is_active:
            self.transacting_power = self.deployer_power
            self.transacting_power.activate()
        elif refresh:
            self.transacting_power.activate()

    def activate_sidekick(self, refresh: bool = True):
        if not self.sidekick_power:
            raise TransactingPower.not_found_error
        elif not self.sidekick_power.is_active:
            self.transacting_power = self.sidekick_power
            self.transacting_power.activate()
        elif refresh:
            self.transacting_power.activate()

    def __get_deployer(self, contract_name: str):
        try:
            Deployer = self.deployers[contract_name]
        except KeyError:
            raise self.UnknownContract(contract_name)
        return Deployer

    def deploy_contract(self,
                        contract_name: str,
                        gas_limit: int = None,
                        deployment_mode=FULL,
                        ignore_deployed: bool = False,
                        progress=None,
                        confirmations: int = 0,
                        deployment_parameters: dict = None,
                        emitter=None,
                        *args, **kwargs,
                        ) -> Tuple[dict, BaseContractDeployer]:

        deployment_parameters = deployment_parameters or {}

        Deployer = self.__get_deployer(contract_name=contract_name)
        if Deployer is StakingEscrowDeployer:
            kwargs.update({"test_mode": self.staking_escrow_test_mode})

        deployer = Deployer(registry=self.registry,
                            deployer_address=self.deployer_address,
                            economics=self.economics,
                            *args, **kwargs)

        self.transacting_power.activate()  # Activate the TransactingPower in case too much time has passed
        if Deployer._upgradeable:
            receipts = deployer.deploy(gas_limit=gas_limit,
                                       progress=progress,
                                       ignore_deployed=ignore_deployed,
                                       confirmations=confirmations,
                                       deployment_mode=deployment_mode,
                                       emitter=emitter,
                                       **deployment_parameters)
        else:
            receipts = deployer.deploy(gas_limit=gas_limit,
                                       progress=progress,
                                       confirmations=confirmations,
                                       deployment_mode=deployment_mode,
                                       ignore_deployed=ignore_deployed,
                                       emitter=emitter,
                                       **deployment_parameters)
        return receipts, deployer

    def upgrade_contract(self,
                         contract_name: str,
                         ignore_deployed: bool = False
                         ) -> dict:
        Deployer = self.__get_deployer(contract_name=contract_name)
        deployer = Deployer(registry=self.registry, deployer_address=self.deployer_address)
        receipts = deployer.upgrade(ignore_deployed=ignore_deployed)
        return receipts

    def retarget_proxy(self,
                       contract_name: str,
                       target_address: str,
                       just_build_transaction: bool = False):
        Deployer = self.__get_deployer(contract_name=contract_name)
        deployer = Deployer(registry=self.registry, deployer_address=self.deployer_address)
        result = deployer.retarget(target_address=target_address,
                                   just_build_transaction=just_build_transaction)
        return result

    def rollback_contract(self, contract_name: str):
        Deployer = self.__get_deployer(contract_name=contract_name)
        deployer = Deployer(registry=self.registry, deployer_address=self.deployer_address)
        receipts = deployer.rollback()
        return receipts

    def deploy_network_contracts(self,
                                 interactive: bool = True,
                                 emitter: StdoutEmitter = None,
                                 etherscan: bool = False,
                                 ignore_deployed: bool = False) -> dict:
        """

        :param interactive: If True, wait for keypress after each contract deployment
        :param emitter: A console output emitter instance. If emitter is None, no output will be echoed to the console.
        :param etherscan: Open deployed contracts in Etherscan
        :param ignore_deployed: Ignore already deployed contracts if exist
        :return: Returns a dictionary of deployment receipts keyed by contract name
        """

        if interactive and not emitter:
            raise ValueError("'emitter' is a required keyword argument when interactive is True.")

        deployment_receipts = dict()
        gas_limit = None  # TODO: Gas management - #842

        # deploy contracts
        total_deployment_transactions = 0
        for deployer_class in self.primary_deployer_classes:
            total_deployment_transactions += len(deployer_class.deployment_steps)

        first_iteration = True
        with click.progressbar(length=total_deployment_transactions,
                               label="Deployment progress",
                               show_eta=False) as bar:
            bar.short_limit = 0
            for deployer_class in self.primary_deployer_classes:
                if interactive and not first_iteration:
                    click.pause(info=f"\nPress any key to continue with deployment of {deployer_class.contract_name}")

                if emitter:
                    emitter.echo(f"\nDeploying {deployer_class.contract_name} ...")
                    bar._last_line = None
                    bar.render_progress()

                if deployer_class in self.standard_deployer_classes:
                    receipts, deployer = self.deploy_contract(contract_name=deployer_class.contract_name,
                                                              gas_limit=gas_limit,
                                                              progress=bar,
                                                              emitter=emitter)
                else:
                    receipts, deployer = self.deploy_contract(contract_name=deployer_class.contract_name,
                                                              gas_limit=gas_limit,
                                                              progress=bar,
                                                              ignore_deployed=ignore_deployed,
                                                              emitter=emitter)

                if emitter:
                    blockchain = BlockchainInterfaceFactory.get_interface()
                    paint_contract_deployment(contract_name=deployer_class.contract_name,
                                              receipts=receipts,
                                              contract_address=deployer.contract_address,
                                              emitter=emitter,
                                              chain_name=blockchain.client.chain_name,
                                              open_in_browser=etherscan)

                deployment_receipts[deployer_class.contract_name] = receipts
                first_iteration = False

        return deployment_receipts

    def batch_deposits(self,
                       allocation_data_filepath: str,
                       interactive: bool = True,
                       emitter: StdoutEmitter = None,
                       gas_limit: int = None
                       ) -> Dict[str, dict]:
        """
        The allocations file is a JSON or CSV file containing a list of substakes.
        Each substake is comprised of a staker address, an amount of tokens locked (in NuNits),
        and a lock duration (in periods).

        It accepts both CSV and JSON formats. Example allocation file in CSV format:

        "checksum_address","amount","lock_periods"
        "0xFABADA",123456,30
        "0xFABADA",789,45

        Example allocation file in JSON format:

        [ {"checksum_address": "0xFABADA", "amount": 123456, "lock_periods": 30},
          {"checksum_address": "0xFABADA", "amount": 789, "lock_periods": 45}]
        """

        if interactive and not emitter:
            raise ValueError("'emitter' is a required keyword argument when interactive is True.")

        allocator = Allocator(allocation_data_filepath, self.registry, self.deployer_address)

        # TODO: Check validity of input address (check TX)

        if emitter:
            blockchain = BlockchainInterfaceFactory.get_interface()
            chain_name = blockchain.client.chain_name
            paint_input_allocation_file(emitter, allocator.allocations)

        if interactive:
            click.confirm("Continue with the allocations process?", abort=True)

        batch_deposit_receipts, failed = dict(), False
        with click.progressbar(length=len(allocator.allocations),
                               label="Allocation progress",
                               show_eta=False) as bar:

            while allocator.pending_deposits and not failed:

                self.activate_deployer(refresh=True)

                try:
                    deposited_stakers, receipt = allocator.deposit_next_batch(sender_address=self.deployer_address,
                                                                              gas_limit=gas_limit)
                except (TestTransactionFailed, ValidationError, ValueError):  # TODO: 1950
                    if emitter:
                        emitter.echo(f"\nFailed to deploy next batch. These addresses weren't funded:", color="yellow")
                        for staker in allocator.pending_deposits:
                            emitter.echo(f"\t{staker}", color="yellow")
                        emitter.echo(f"\nThe failure is caused by the following exception:")

                    for line in traceback.format_exception(*sys.exc_info()):
                        emitter.echo(line, color='red')
                    failed = True
                else:
                    number_of_deposits = len(deposited_stakers)
                    if emitter:
                        emitter.echo(f"\nDeployed allocations for {number_of_deposits} stakers:")
                        for staker in deposited_stakers:
                            emitter.echo(f"\t{staker}")
                        emitter.echo()
                        bar._last_line = None
                        bar.render_progress()

                    bar.update(number_of_deposits)

                    if emitter:
                        emitter.echo()
                        paint_receipt_summary(emitter=emitter,
                                              receipt=receipt,
                                              chain_name=chain_name,
                                              transaction_type=f'batch_deposit_{number_of_deposits}_stakers')

                    batch_deposit_receipts.update({staker: {'batch_deposit': receipt} for staker in deposited_stakers})

                    if interactive:
                        click.pause(info=f"\nPress any key to continue with next batch of allocations")

        return batch_deposit_receipts

    def save_deployment_receipts(self, receipts: dict, filename_prefix: str = 'deployment') -> str:
        config_root = DEFAULT_CONFIG_ROOT  # We force the use of the default here.
        filename = f'{filename_prefix}-receipts-{self.deployer_address[:6]}-{maya.now().epoch}.json'
        filepath = os.path.join(config_root, filename)
        os.makedirs(config_root, exist_ok=True)
        with open(filepath, 'w') as file:
            data = dict()
            for contract_name, contract_receipts in receipts.items():
                contract_records = dict()
                for tx_name, receipt in contract_receipts.items():
                    # Formatting
                    pretty_receipt = {item: str(result) for item, result in receipt.items()}
                    contract_records[tx_name] = pretty_receipt
                data[contract_name] = contract_records
            data = json.dumps(data, indent=4)
            file.write(data)
        return filepath

    def set_fee_rate_range(self,
                           minimum: int,
                           default: int,
                           maximum: int,
                           transaction_gas_limit: int = None) -> TxReceipt:

        policy_manager_deployer = PolicyManagerDeployer(registry=self.registry,
                                                        deployer_address=self.deployer_address,
                                                        economics=self.economics)
        receipt = policy_manager_deployer.set_fee_rate_range(minimum=minimum,
                                                             default=default,
                                                             maximum=maximum,
                                                             gas_limit=transaction_gas_limit)
        return receipt


class Allocator:
    class AllocationInputError(Exception):
        """Raised when the allocation data file doesn't have the correct format"""

    OCCUPATION_RATIO = 0.9  # When there's no explicit gas limit, we'll try to use the block limit up to this ratio

    def __init__(self, filepath: str, registry, deployer_address):

        self.log = Logger("allocator")
        self.staking_agent = ContractAgency.get_agent(StakingEscrowAgent,
                                                      registry=registry)  # type: StakingEscrowAgent
        self.max_substakes = self.staking_agent.contract.functions.MAX_SUB_STAKES().call()
        self.allocations = dict()
        self.deposited = set()
        self.economics = EconomicsFactory.get_economics(registry)

        self.__total_to_allocate = 0
        self.__process_allocation_data(str(filepath))
        self.__approve_token_transfer(registry, deployer_address)

    def __process_allocation_data(self, filepath: str):
        try:
            with open(filepath, 'r') as allocation_file:
                if filepath.endswith(".csv"):
                    reader = csv.DictReader(allocation_file)
                    allocation_data = list(reader)
                else:  # Assume it's JSON by default
                    allocation_data = json.load(allocation_file)
        except FileNotFoundError:
            raise self.AllocationInputError(f"No allocation data file found at {filepath}")

        # Pre-process allocations data
        for entry in allocation_data:
            try:
                staker = to_checksum_address(entry['checksum_address'])
                amount = int(entry['amount'])
                lock_periods = int(entry['lock_periods'])
            except (KeyError, ValueError) as e:
                raise self.AllocationInputError(f"Invalid allocation data: {str(e)}")
            else:
                self._add_substake(staker, amount, lock_periods)
                self.__total_to_allocate += amount

    def __approve_token_transfer(self, registry, deployer_address):
        token_agent = ContractAgency.get_agent(NucypherTokenAgent, registry=registry)  # type: NucypherTokenAgent

        balance = token_agent.get_balance(deployer_address)
        if balance < self.__total_to_allocate:
            raise ValueError(f"Not enough tokens to allocate."
                             f"We need at least {NU.from_nunits(self.__total_to_allocate)}.")

        allowance = token_agent.get_allowance(owner=deployer_address, spender=self.staking_agent.contract_address)
        if allowance < self.__total_to_allocate:
            self.log.debug(f"Allocating a total of {NU.from_nunits(self.__total_to_allocate)}")
            _allowance_receipt = token_agent.increase_allowance(sender_address=deployer_address,
                                                                spender_address=self.staking_agent.contract_address,
                                                                increase=NuNits(self.__total_to_allocate - allowance))

    def _add_substake(self, staker, amount, lock_periods):
        try:
            substakes = self.allocations[staker]
            if len(substakes) >= self.max_substakes:
                raise ValueError(f"Number of sub-stakes, {len(substakes)}, must be ≤ {self.max_substakes}")
        except KeyError:
            if list(self.staking_agent.get_all_stakes(staker_address=staker)):
                raise ValueError(f"{staker} is already a staker. It cannot be included in a batch deposit")
            substakes = list()
            self.allocations[staker] = substakes

        message = f"Invalid substake for {staker}: "
        if amount < self.economics.minimum_allowed_locked:
            message += f"Amount ({amount}) is below the min allowed ({self.economics.minimum_allowed_locked})"
            raise ValueError(message)
        overall_amount = sum([amount for amount, periods in substakes])
        if overall_amount + amount > self.economics.maximum_allowed_locked:
            message += f"Total amount is above the max allowed ({self.economics.maximum_allowed_locked})"
            raise ValueError(message)
        if lock_periods < self.economics.minimum_locked_periods:
            message += f"Lock periods ({lock_periods}) are below the min ({self.economics.minimum_locked_periods})"
            raise ValueError(message)

        substakes.append((amount, lock_periods))

    def deposit_next_batch(self,
                           sender_address: str,
                           gas_limit: int = None) -> Tuple[List[str], dict]:

        pending_stakers = self.pending_deposits

        self.log.debug(f"Constructing next batch. "
                       f"Currently, {len(pending_stakers)} stakers pending, {len(self.deposited)} deposited.")

        batch_size = 1
        if not gas_limit:
            block_limit = self.staking_agent.blockchain.client.w3.eth.getBlock(block_identifier='latest').gasLimit
            gas_limit = int(self.OCCUPATION_RATIO * block_limit)
        self.log.debug(f"Gas limit for this batch is {gas_limit}")

        # Execute a dry-run of the batch deposit method, incrementing the batch size, until it's too big and fails.
        last_good_batch = None
        while batch_size <= len(pending_stakers):
            test_batch = {staker: self.allocations[staker] for staker in pending_stakers[:batch_size]}
            batch_parameters = self.staking_agent.construct_batch_deposit_parameters(deposits=test_batch)
            try:
                estimated_gas = self.staking_agent.batch_deposit(*batch_parameters,
                                                                 sender_address=sender_address,
                                                                 dry_run=True,
                                                                 gas_limit=gas_limit)
            except (TestTransactionFailed, ValidationError, ValueError):  # TODO: 1950
                self.log.debug(f"Batch of {len(test_batch)} is too big. Let's stick to {len(test_batch) - 1} then")
                break
            else:
                self.log.debug(f"Batch of {len(test_batch)} stakers fits in single TX ({estimated_gas} gas). "
                               f"Trying to squeeze one more staker...")
                last_good_batch = test_batch
                batch_size += 1

        if not last_good_batch:
            message = "It was not possible to find a new batch of deposits. "
            raise ValueError(message)

        batch_parameters = self.staking_agent.construct_batch_deposit_parameters(deposits=last_good_batch)
        receipt = self.staking_agent.batch_deposit(*batch_parameters,
                                                   sender_address=sender_address,
                                                   gas_limit=gas_limit)

        deposited_stakers = list(last_good_batch.keys())
        self.deposited.update(deposited_stakers)
        return deposited_stakers, receipt

    @property
    def pending_deposits(self) -> List[str]:
        pending_deposits = [staker for staker in self.allocations.keys() if staker not in self.deposited]
        return pending_deposits


class MultiSigActor(BaseActor):
    class UnknownExecutive(Exception):
        """
        Raised when Executive is not listed as a owner of the MultiSig.
        """

    def __init__(self, *args, **kwargs):
        super().__init__(*args, **kwargs)
        self.multisig_agent = ContractAgency.get_agent(MultiSigAgent, registry=self.registry)


class Trustee(MultiSigActor):
    """
    A member of a MultiSigBoard given the power and
    obligation to execute an authorized transaction on
    behalf of the board of executives.
    """

    class NoAuthorizations(RuntimeError):
        """Raised when there are zero authorizations."""

    def __init__(self,
                 checksum_address: str,
                 client_password: str = None,
                 *args, **kwargs):
        super().__init__(checksum_address=checksum_address, *args, **kwargs)
        self.authorizations = dict()
        self.executive_addresses = tuple(
            self.multisig_agent.owners)  # TODO: Investigate unresolved reference to .owners (linter)
        if client_password:  # TODO: Consider an is_transacting parameter
            self.transacting_power = TransactingPower(password=client_password,
                                                      account=checksum_address)
            self.transacting_power.activate()

    def add_authorization(self, authorization, proposal: Proposal) -> str:
        executive_address = authorization.recover_executive_address(proposal)
        if executive_address not in self.executive_addresses:
            raise self.UnknownExecutive(f"Executive {executive_address} is not listed as an owner of the MultiSig.")
        if executive_address in self.authorizations:
            raise ValueError(f"There is already an authorization from executive {executive_address}")

        self.authorizations[executive_address] = authorization
        return executive_address

    def _combine_authorizations(self) -> Tuple[List[bytes], ...]:
        if not self.authorizations:
            raise self.NoAuthorizations

        all_v, all_r, all_s = list(), list(), list()

        def order_by_address(executive_address_to_sort):
            """
            Authorizations (i.e., signatures) must be provided to the MultiSig in increasing order by signing address
            """
            return Web3.toInt(to_canonical_address(executive_address_to_sort))

        for executive_address in sorted(self.authorizations.keys(), key=order_by_address):
            authorization = self.authorizations[executive_address]
            r, s, v = authorization.components
            all_v.append(Web3.toInt(v))  # v values are passed to the contract as ints, not as bytes
            all_r.append(r)
            all_s.append(s)

        return all_r, all_s, all_v

    def execute(self, proposal: Proposal) -> dict:

        if proposal.trustee_address != self.checksum_address:
            raise ValueError(f"This proposal is meant to be executed by trustee {proposal.trustee_address}, "
                             f"not by this trustee ({self.checksum_address})")
        # TODO: check for inconsistencies (nonce, etc.)

        r, s, v = self._combine_authorizations()
        receipt = self.multisig_agent.execute(sender_address=self.checksum_address,
                                              # TODO: Investigate unresolved reference to .execute
                                              v=v, r=r, s=s,
                                              destination=proposal.target_address,
                                              value=proposal.value,
                                              data=proposal.data)
        return receipt

    def create_transaction_proposal(self, transaction):
        proposal = Proposal.from_transaction(transaction,
                                             multisig_agent=self.multisig_agent,
                                             trustee_address=self.checksum_address)
        return proposal

    # MultiSig management proposals

    def propose_adding_owner(self, new_owner_address: str, evidence: str) -> Proposal:
        # TODO: Use evidence to ascertain new owner can transact with this address
        tx = self.multisig_agent.build_add_owner_tx(new_owner_address=new_owner_address)
        proposal = self.create_transaction_proposal(tx)
        return proposal

    def propose_removing_owner(self, owner_address: str) -> Proposal:
        tx = self.multisig_agent.build_remove_owner_tx(owner_address=owner_address)
        proposal = self.create_transaction_proposal(tx)
        return proposal

    def propose_changing_threshold(self, new_threshold: int) -> Proposal:
        tx = self.multisig_agent.build_change_threshold_tx(new_threshold)
        proposal = self.create_transaction_proposal(tx)
        return proposal


class Executive(MultiSigActor):
    """
    An actor having the power to authorize transaction executions to a delegated trustee.
    """

    def __init__(self,
                 checksum_address: str,
                 signer: Signer = None,
                 client_password: str = None,
                 *args, **kwargs):
        super().__init__(checksum_address=checksum_address, *args, **kwargs)

        if checksum_address not in self.multisig_agent.owners:
            raise self.UnknownExecutive(f"Executive {checksum_address} is not listed as an owner of the MultiSig. "
                                        f"Current owners are {self.multisig_agent.owners}")
        self.signer = signer
        if signer:
            self.transacting_power = TransactingPower(signer=signer,
                                                      password=client_password,
                                                      account=checksum_address)
            self.transacting_power.activate()

    def authorize_proposal(self, proposal) -> Authorization:
        # TODO: Double-check that the digest corresponds to the real data to sign
        signature = self.signer.sign_data_for_validator(account=self.checksum_address,
                                                        message=proposal.application_specific_data,
                                                        validator_address=self.multisig_agent.contract_address)
        authorization = Authorization.deserialize(data=Web3.toBytes(hexstr=signature))
        return authorization


class Staker(NucypherTokenActor):
    """
    Baseclass for staking-related operations on the blockchain.
    """

    class StakerError(NucypherTokenActor.ActorError):
        pass

    class InsufficientTokens(StakerError):
        pass

    def __init__(self,
                 is_me: bool,
                 individual_allocation: IndividualAllocationRegistry = None,
                 *args, **kwargs) -> None:

        super().__init__(*args, **kwargs)
        self.log = Logger("staker")

        self.is_me = is_me
        self.__worker_address = None

        # Blockchain
        self.policy_agent = ContractAgency.get_agent(PolicyManagerAgent, registry=self.registry)
        self.staking_agent = ContractAgency.get_agent(StakingEscrowAgent, registry=self.registry)
        self.economics = EconomicsFactory.get_economics(registry=self.registry)

        # Staking via contract
        self.individual_allocation = individual_allocation
        if self.individual_allocation:
            self.beneficiary_address = individual_allocation.beneficiary_address
            self.checksum_address = individual_allocation.contract_address
            self.preallocation_escrow_agent = PreallocationEscrowAgent(registry=self.registry,
                                                                       allocation_registry=self.individual_allocation,
                                                                       beneficiary=self.beneficiary_address)
        else:
            self.beneficiary_address = None
            self.preallocation_escrow_agent = None

        # Check stakes
        self.stakes = StakeList(registry=self.registry, checksum_address=self.checksum_address)

    def refresh_stakes(self):
        self.stakes.refresh()

    @property
    def is_contract(self) -> bool:
        return self.preallocation_escrow_agent is not None

    def to_dict(self) -> dict:
        stake_info = [stake.to_stake_info() for stake in self.stakes]
        worker_address = self.worker_address or NULL_ADDRESS
        staker_funds = {'ETH': int(self.eth_balance), 'NU': int(self.token_balance)}
        staker_payload = {'staker': self.checksum_address,
                          'balances': staker_funds,
                          'worker': worker_address,
                          'stakes': stake_info}
        return staker_payload

    @property
    def is_staking(self) -> bool:
        """Checks if this Staker currently has active stakes / locked tokens."""
        return bool(self.stakes)

    def owned_tokens(self) -> NU:
        """
        Returns all tokens that belong to the staker, including locked, unlocked and rewards.
        """
        raw_value = self.staking_agent.owned_tokens(staker_address=self.checksum_address)
        value = NU.from_nunits(raw_value)
        return value

    def locked_tokens(self, periods: int = 0) -> NU:
        """Returns the amount of tokens this staker has locked for a given duration in periods."""
        raw_value = self.staking_agent.get_locked_tokens(staker_address=self.checksum_address, periods=periods)
        value = NU.from_nunits(raw_value)
        return value

    @property
    def current_stake(self) -> NU:
        """The total number of staked tokens, i.e., tokens locked in the current period."""
        return self.locked_tokens(periods=0)

    def stakes_filtered_by_status(self, parent_status: Stake.Status) -> Iterable[Stake]:
        """Returns stakes for this staker which have specified or child status."""

        # Read once from chain and reuse these values
        staker_info = self.staking_agent.get_staker_info(self.checksum_address)  # TODO related to #1514
        current_period = self.staking_agent.get_current_period()                 # TODO #1514 this is online only.

        stakes = (stake for stake in self.stakes if stake.status(staker_info, current_period).is_child(parent_status))
        return stakes

<<<<<<< HEAD
    def sorted_stakes(self, parent_status: Stake.Status = None) -> List[Stake]:
        """Returns a list of filtered stakes sorted by account wallet index."""
        filtered_stakes = self.stakes_filtered_by_status(parent_status) if parent_status is not None else self.stakes
        stakes = sorted(filtered_stakes, key=lambda s: s.address_index_ordering_key)
        return stakes
=======
    @only_me
    def divide_stake(self,
                     stake_index: int,
                     target_value: NU,
                     additional_periods: int = None,
                     expiration: maya.MayaDT = None) -> tuple:

        # Calculate duration in periods
        if additional_periods and expiration:
            raise ValueError("Pass the number of lock periods or an expiration MayaDT; not both.")

        # Update staking cache element
        stakes = self.stakes

        # Select stake to divide from local cache
        try:
            current_stake = stakes[stake_index]
        except KeyError:
            if len(stakes):
                message = f"Cannot divide stake - No stake exists with index {stake_index}."
            else:
                message = "Cannot divide stake - There are no active stakes."
            raise Stake.StakingError(message)

        # Calculate stake duration in periods
        if expiration:
            additional_periods = datetime_to_period(datetime=expiration,
                                                    seconds_per_period=self.economics.seconds_per_period) - current_stake.final_locked_period
            if additional_periods <= 0:
                raise Stake.StakingError(f"New expiration {expiration} must be at least 1 period from the "
                                         f"current stake's end period ({current_stake.final_locked_period}).")

        # Do it already!
        modified_stake, new_stake = current_stake.divide(target_value=target_value,
                                                         additional_periods=additional_periods)

        # Update staking cache element
        self.stakes.refresh()

        return modified_stake, new_stake
>>>>>>> 424ed29a

    @only_me
    def initialize_stake(self,
                         amount: NU = None,
                         lock_periods: int = None,
                         expiration: maya.MayaDT = None,
                         entire_balance: bool = False
                         ) -> TxReceipt:

        """Create a new stake."""

        # Duration
        if not (bool(lock_periods) ^ bool(expiration)):
            raise ValueError(f"Pass either lock periods or expiration; got {'both' if lock_periods else 'neither'}")
        if expiration:
            lock_periods = calculate_period_duration(future_time=expiration,
                                                     seconds_per_period=self.economics.seconds_per_period)

        # Value
        if entire_balance and amount:
            raise ValueError("Specify an amount or entire balance, not both")
        elif not entire_balance and not amount:
            raise ValueError("Specify an amount or entire balance, got neither")

        token_balance = self.token_balance
        if entire_balance:
            amount = token_balance
        if not token_balance >= amount:
            raise self.InsufficientTokens(f"Insufficient token balance ({token_balance}) "
                                          f"for new stake initialization of {amount}")

        # Write to blockchain
        new_stake = Stake.initialize_stake(staking_agent=self.staking_agent,
                                           economics=self.economics,
                                           checksum_address=self.checksum_address,
                                           amount=amount,
                                           lock_periods=lock_periods)

        # Create stake on-chain
        receipt = self._deposit(amount=new_stake.value.to_nunits(), lock_periods=new_stake.duration)

        # Log and return receipt
        self.log.info(f"{self.checksum_address} initialized new stake: {amount} tokens for {lock_periods} periods")

        # Update staking cache element
        self.refresh_stakes()

        return receipt

    def _ensure_stake_exists(self, stake: Stake):
        if len(self.stakes) <= stake.index:
            raise ValueError(f"There is no stake with index {stake.index}")
        if self.stakes[stake.index] != stake:
            raise ValueError(f"Stake with index {stake.index} is not equal to provided stake")

    @only_me
    def divide_stake(self,
                     stake: Stake,
                     target_value: NU,
                     additional_periods: int = None,
                     expiration: maya.MayaDT = None
                     ) -> TxReceipt:
        self._ensure_stake_exists(stake)

        if not (bool(additional_periods) ^ bool(expiration)):
            raise ValueError(f"Pass either the number of lock periods or expiration; "
                             f"got {'both' if additional_periods else 'neither'}")

        # Calculate stake duration in periods
        if expiration:
            additional_periods = datetime_to_period(datetime=expiration, seconds_per_period=self.economics.seconds_per_period) - stake.final_locked_period
            if additional_periods <= 0:
                raise ValueError(f"New expiration {expiration} must be at least 1 period from the "
                                 f"current stake's end period ({stake.final_locked_period}).")

        # Read on-chain stake and validate
        stake.sync()
        validate_divide(stake=stake, target_value=target_value, additional_periods=additional_periods)

        # Do it already!
        receipt = self._divide_stake(stake_index=stake.index,
                                     additional_periods=additional_periods,
                                     target_value=int(target_value))

        # Update staking cache element
        self.refresh_stakes()

        return receipt

    @only_me
    def increase_stake(self,
                       stake: Stake,
                       amount: NU = None,
                       entire_balance: bool = False
                       ) -> TxReceipt:
        """Add tokens to existing stake."""
        self._ensure_stake_exists(stake)

        # Value
        if not (bool(entire_balance) ^ bool(amount)):
            raise ValueError(f"Pass either an amount or entire balance; "
                             f"got {'both' if entire_balance else 'neither'}")

        token_balance = self.token_balance
        if entire_balance:
            amount = token_balance
        if not token_balance >= amount:
            raise self.InsufficientTokens(f"Insufficient token balance ({token_balance}) "
                                          f"to increase stake by {amount}")

        # Read on-chain stake and validate
        stake.sync()
        validate_increase(stake=stake, amount=amount)

        # Write to blockchain
        receipt = self._deposit_and_increase(stake_index=stake.index, amount=int(amount))

        # Update staking cache element
        self.refresh_stakes()
        return receipt

    @only_me
    def prolong_stake(self,
                      stake: Stake,
                      additional_periods: int = None,
                      expiration: maya.MayaDT = None) -> TxReceipt:
        self._ensure_stake_exists(stake)

        if not (bool(additional_periods) ^ bool(expiration)):
            raise ValueError(f"Pass either the number of lock periods or expiration; "
                             f"got {'both' if additional_periods else 'neither'}")

        # Calculate stake duration in periods
        if expiration:
<<<<<<< HEAD
            additional_periods = datetime_to_period(datetime=expiration, seconds_per_period=self.economics.seconds_per_period) - stake.final_locked_period
=======
            additional_periods = datetime_to_period(datetime=expiration,
                                                    seconds_per_period=self.economics.seconds_per_period) - current_stake.final_locked_period
>>>>>>> 424ed29a
            if additional_periods <= 0:
                raise ValueError(f"New expiration {expiration} must be at least 1 period from the "
                                 f"current stake's end period ({stake.final_locked_period}).")

        # Read on-chain stake and validate
        stake.sync()
        validate_prolong(stake=stake, additional_periods=additional_periods)

        receipt = self._prolong_stake(stake_index=stake.index, lock_periods=additional_periods)

        # Update staking cache element
        self.refresh_stakes()
        return receipt

    def _prolong_stake(self, stake_index: int, lock_periods: int) -> TxReceipt:
        """Public facing method for stake prolongation."""
        # TODO #1497 #1358
        # if self.is_contract:
        #     receipt = self.preallocation_escrow_agent.prolong_stake(stake_index=stake_index, lock_periods=lock_periods)
        # else:
        receipt = self.staking_agent.prolong_stake(stake_index=stake_index,
                                                   periods=lock_periods,
                                                   staker_address=self.checksum_address)
        return receipt

    def _deposit(self, amount: int, lock_periods: int) -> TxReceipt:
        """Public facing method for token locking."""
        if self.is_contract:
            receipt = self.preallocation_escrow_agent.deposit_as_staker(amount=amount, lock_periods=lock_periods)
        else:
            receipt = self.token_agent.approve_and_call(amount=amount,
                                                        target_address=self.staking_agent.contract_address,
                                                        sender_address=self.checksum_address,
                                                        call_data=Web3.toBytes(lock_periods))
        return receipt

    def _divide_stake(self, stake_index: int, additional_periods: int, target_value: int) -> TxReceipt:
        """Public facing method for stake dividing."""
        # TODO #1497 #1358
        # if self.is_contract:
        #     receipt = self.preallocation_escrow_agent...
        # else:
        receipt = self.staking_agent.divide_stake(staker_address=self.checksum_address,
                                                  stake_index=stake_index,
                                                  target_value=target_value,
                                                  periods=additional_periods)
        return receipt

    def _deposit_and_increase(self, stake_index: int, amount: int) -> TxReceipt:
        """Public facing method for deposit and increasing stake."""
        # TODO #1497 #1358
        # if self.is_contract:
        #     receipt = self.preallocation_escrow_agent...
        # else:
        self.token_agent.increase_allowance(increase=amount,
                                            sender_address=self.checksum_address,
                                            spender_address=self.staking_agent.contract.address)
        receipt = self.staking_agent.deposit_and_increase(staker_address=self.checksum_address,
                                                          stake_index=stake_index,
                                                          amount=amount)
        return receipt

    @property
    def is_restaking(self) -> bool:
        restaking = self.staking_agent.is_restaking(staker_address=self.checksum_address)
        return restaking

    @only_me
    @save_receipt
    def _set_restaking(self, value: bool) -> TxReceipt:
        if self.is_contract:
            receipt = self.preallocation_escrow_agent.set_restaking(value=value)
        else:
            receipt = self.staking_agent.set_restaking(staker_address=self.checksum_address, value=value)
        return receipt

    def enable_restaking(self) -> TxReceipt:
        receipt = self._set_restaking(value=True)
        return receipt

    @only_me
    @save_receipt
    def enable_restaking_lock(self, release_period: int) -> TxReceipt:
        current_period = self.staking_agent.get_current_period()
        if release_period < current_period:
            raise ValueError(f"Release period for re-staking lock must be in the future.  "
                             f"Current period is {current_period}, got '{release_period}'.")
        if self.is_contract:
            receipt = self.preallocation_escrow_agent.lock_restaking(release_period=release_period)
        else:
            receipt = self.staking_agent.lock_restaking(staker_address=self.checksum_address,
                                                        release_period=release_period)
        return receipt

    @property
    def restaking_lock_enabled(self) -> bool:
        status = self.staking_agent.is_restaking_locked(staker_address=self.checksum_address)
        return status

    def disable_restaking(self) -> TxReceipt:
        receipt = self._set_restaking(value=False)
        return receipt

    @property
    def is_winding_down(self) -> bool:
        winding_down = self.staking_agent.is_winding_down(staker_address=self.checksum_address)
        return winding_down

    @only_me
    @save_receipt
    def _set_winding_down(self, value: bool) -> TxReceipt:
        if self.is_contract:
            receipt = self.preallocation_escrow_agent.set_winding_down(value=value)
        else:
            receipt = self.staking_agent.set_winding_down(staker_address=self.checksum_address, value=value)
        return receipt

    def enable_winding_down(self) -> TxReceipt:
        receipt = self._set_winding_down(value=True)
        return receipt

    def disable_winding_down(self) -> TxReceipt:
        receipt = self._set_winding_down(value=False)
        return receipt

    def non_withdrawable_stake(self) -> NU:
        staked_amount: NuNits = self.staking_agent.non_withdrawable_stake(staker_address=self.checksum_address)
        return NU.from_nunits(staked_amount)

    def mintable_periods(self) -> int:
        """
        Returns number of periods that can be rewarded in the current period. Value in range [0, 2]
        """
        current_period: Period = self.staking_agent.get_current_period()
        previous_period: int = current_period - 1
        current_committed_period: Period = self.staking_agent.get_current_committed_period(staker_address=self.checksum_address)
        next_committed_period: Period = self.staking_agent.get_next_committed_period(staker_address=self.checksum_address)

        mintable_periods: int = 0
        if 0 < current_committed_period <= previous_period:
            mintable_periods += 1
        if 0 < next_committed_period <= previous_period:
            mintable_periods += 1

        return mintable_periods

    #
    # Bonding with Worker
    #
    @only_me
    @save_receipt
    @validate_checksum_address
    def bond_worker(self, worker_address: str) -> TxReceipt:
        if self.is_contract:
            receipt = self.preallocation_escrow_agent.bond_worker(worker_address=worker_address)
        else:
            receipt = self.staking_agent.bond_worker(staker_address=self.checksum_address,
                                                     worker_address=worker_address)
        self.__worker_address = worker_address
        return receipt

    @property
    def worker_address(self) -> str:
        if self.__worker_address:
            # TODO: This is broken for StakeHolder with different stakers - See #1358
            return self.__worker_address
        else:
            worker_address = self.staking_agent.get_worker_from_staker(staker_address=self.checksum_address)
            self.__worker_address = worker_address

        if self.__worker_address == NULL_ADDRESS:
            return NO_WORKER_BONDED.bool_value(False)
        return self.__worker_address

    @only_me
    @save_receipt
    def unbond_worker(self) -> TxReceipt:
        if self.is_contract:
            receipt = self.preallocation_escrow_agent.release_worker()
        else:
            receipt = self.staking_agent.release_worker(staker_address=self.checksum_address)
        self.__worker_address = NULL_ADDRESS
        return receipt

    #
    # Reward and Collection
    #

    @only_me
    @save_receipt
    def mint(self) -> TxReceipt:
        """Computes and transfers tokens to the staker's account"""
        if self.is_contract:
            receipt = self.preallocation_escrow_agent.mint()
        else:
            receipt = self.staking_agent.mint(staker_address=self.checksum_address)
        return receipt

    def calculate_staking_reward(self) -> int:
        staking_reward = self.staking_agent.calculate_staking_reward(staker_address=self.checksum_address)
        return staking_reward

    def calculate_policy_fee(self) -> int:
        policy_fee = self.policy_agent.get_fee_amount(staker_address=self.checksum_address)
        return policy_fee

    @only_me
    @save_receipt
    @validate_checksum_address
    def collect_policy_fee(self, collector_address=None) -> TxReceipt:
        """Collect fees (ETH) earned since last withdrawal"""
        if self.is_contract:
            if collector_address and collector_address != self.beneficiary_address:
                raise ValueError("Policy fees must be withdrawn to the beneficiary address")
            self.preallocation_escrow_agent.collect_policy_fee()  # TODO save receipt
            receipt = self.preallocation_escrow_agent.withdraw_eth()
        else:
            withdraw_address = collector_address or self.checksum_address
            receipt = self.policy_agent.collect_policy_fee(collector_address=withdraw_address,
                                                           staker_address=self.checksum_address)
        return receipt

    @only_me
    @save_receipt
    def collect_staking_reward(self) -> TxReceipt:
        """Withdraw tokens rewarded for staking"""
        if self.is_contract:
            reward_amount = self.calculate_staking_reward()
            self.log.debug(f"Withdrawing staking reward ({NU.from_nunits(reward_amount)}) to {self.checksum_address}")
            receipt = self.preallocation_escrow_agent.withdraw_as_staker(value=reward_amount)
        else:
            receipt = self.staking_agent.collect_staking_reward(staker_address=self.checksum_address)
        return receipt

    @only_me
    @save_receipt
    def withdraw(self, amount: NU) -> TxReceipt:
        """Withdraw tokens from StakingEscrow (assuming they're unlocked)"""
        if self.is_contract:
            receipt = self.preallocation_escrow_agent.withdraw_as_staker(value=int(amount))
        else:
            receipt = self.staking_agent.withdraw(staker_address=self.checksum_address,
                                                  amount=int(amount))
        return receipt

    @only_me
    @save_receipt
    def withdraw_preallocation_tokens(self, amount: NU) -> TxReceipt:
        """Withdraw tokens from PreallocationEscrow (assuming they're unlocked)"""
        if amount <= 0:
            raise ValueError(f"Don't try to withdraw {amount}.")
        if self.is_contract:
            receipt = self.preallocation_escrow_agent.withdraw_tokens(value=int(amount))
        else:
            raise TypeError("This method can only be used when staking via a contract")
        return receipt

    @only_me
    @save_receipt
    def withdraw_preallocation_eth(self) -> TxReceipt:
        """Withdraw ETH from PreallocationEscrow"""
        if self.is_contract:
            receipt = self.preallocation_escrow_agent.withdraw_eth()
        else:
            raise TypeError("This method can only be used when staking via a contract")
        return receipt

    @property
    def missing_commitments(self) -> int:
        staker_address = self.checksum_address
        missing = self.staking_agent.get_missing_commitments(checksum_address=staker_address)
        return missing

    @only_me
    @save_receipt
    def set_min_fee_rate(self, min_rate: int) -> TxReceipt:
        """Public facing method for staker to set the minimum acceptable fee rate for their associated worker"""
        minimum, _default, maximum = self.policy_agent.get_fee_rate_range()
        if min_rate < minimum or min_rate > maximum:
            raise ValueError(f"Minimum fee rate {min_rate} must fall within global fee range of [{minimum}, {maximum}]")
        if self.is_contract:
            receipt = self.preallocation_escrow_agent.set_min_fee_rate(min_rate=min_rate)
        else:
            receipt = self.policy_agent.set_min_fee_rate(staker_address=self.checksum_address, min_rate=min_rate)
        return receipt

    @property
    def min_fee_rate(self) -> int:
        """Minimum fee rate that staker accepts"""
        staker_address = self.checksum_address
        min_fee = self.policy_agent.get_min_fee_rate(staker_address)
        return min_fee

    @property
    def raw_min_fee_rate(self) -> int:
        """Minimum acceptable fee rate set by staker for their associated worker.
        This fee rate is only used if it falls within the global fee range.
        If it doesn't a default fee rate is used instead of the raw value (see `min_fee_rate`)"""
        staker_address = self.checksum_address
        min_fee = self.policy_agent.get_raw_min_fee_rate(staker_address)
        return min_fee


class Worker(NucypherTokenActor):
    """
    Ursula baseclass for blockchain operations, practically carrying a pickaxe.
    """

    BONDING_TIMEOUT = None  # (None or 0) == indefinite
    BONDING_POLL_RATE = 10

    class WorkerError(NucypherTokenActor.ActorError):
        pass

    class UnbondedWorker(WorkerError):
        """Raised when the Worker is not bonded to a Staker in the StakingEscrow contract."""

    def __init__(self,
                 is_me: bool,
                 work_tracker: WorkTracker = None,
                 worker_address: str = None,
                 start_working_now: bool = True,
                 block_until_ready: bool = True,
                 *args, **kwargs):

        super().__init__(*args, **kwargs)
        self.log = Logger("worker")

        self.is_me = is_me

        # self._checksum_address = None  # Stake Address  # TODO - wait, why?  Why are we setting this to None when it may have already been set in an outer method?
        self.__worker_address = worker_address

        # Agency
        self.staking_agent = ContractAgency.get_agent(StakingEscrowAgent,
                                                      registry=self.registry)  # type: StakingEscrowAgent

        # Someday, when we have Workers for tasks other than PRE, this might instead be composed on Ursula.
        self.policy_agent = ContractAgency.get_agent(PolicyManagerAgent,
                                                     registry=self.registry)  # type: PolicyManagerAgent

        # Stakes
        self.__start_time = WORKER_NOT_RUNNING
        self.__uptime_period = WORKER_NOT_RUNNING

        # Workers cannot be started without being assigned a stake first.
        if is_me:
            if block_until_ready:
                self.block_until_ready()

            if start_working_now:
                self.stakes = StakeList(registry=self.registry, checksum_address=self.checksum_address)
                self.stakes.refresh()
                self.work_tracker = work_tracker or WorkTracker(worker=self)
                self.work_tracker.start(act_now=start_working_now)

    def block_until_ready(self, poll_rate: int = None, timeout: int = None):
        """
        Polls the staking_agent and blocks until the staking address is not
        a null address for the given worker_address. Once the worker is bonded, it returns the staker address.
        """
        if not self.__worker_address:
            raise RuntimeError("No worker address available")

        timeout = timeout or self.BONDING_TIMEOUT
        poll_rate = poll_rate or self.BONDING_POLL_RATE
        staking_agent = ContractAgency.get_agent(StakingEscrowAgent, registry=self.registry)
        client = staking_agent.blockchain.client
        start = maya.now()

        emitter = StdoutEmitter()  # TODO: Make injectable, or embed this logic into Ursula
        emitter.message("Waiting for bonding and funding...", color='yellow')

        funded, bonded = False, False
        while True:

            # Read
            staking_address = staking_agent.get_staker_from_worker(self.__worker_address)
            ether_balance = client.get_balance(self.__worker_address)

            # Bonding
            if (not bonded) and (staking_address != NULL_ADDRESS):
                bonded = True
                emitter.message(f"Worker is bonded to ({staking_address})!", color='green', bold=True)

            # Balance
            if ether_balance and (not funded):
                funded, balance = True, Web3.fromWei(ether_balance, 'ether')
                emitter.message(f"Worker is funded with {balance} ETH!", color='green', bold=True)

            # Success and Escape
            if staking_address != NULL_ADDRESS and ether_balance:
                self._checksum_address = staking_address

                # TODO: #1823 - Workaround for new nickname every restart
                self.nickname, self.nickname_metadata = nickname_from_seed(self.checksum_address)
                break

            # Crash on Timeout
            if timeout:
                now = maya.now()
                delta = now - start
                if delta.total_seconds() >= timeout:
                    if staking_address == NULL_ADDRESS:
                        raise self.UnbondedWorker(
                            f"Worker {self.__worker_address} not bonded after waiting {timeout} seconds.")
                    elif not ether_balance:
                        raise RuntimeError(
                            f"Worker {self.__worker_address} has no ether after waiting {timeout} seconds.")

            # Increment
            time.sleep(poll_rate)

    @property
    def eth_balance(self) -> Decimal:
        """Return this workers's current ETH balance"""
        blockchain = BlockchainInterfaceFactory.get_interface()  # TODO: EthAgent?  #1509
        balance = blockchain.client.get_balance(self.__worker_address)
        return blockchain.client.w3.fromWei(balance, 'ether')

    @property
    def token_balance(self) -> NU:
        """
        Return this worker's current token balance.
        Note: Workers typically do not control any tokens.
        """
        balance = int(self.token_agent.get_balance(address=self.__worker_address))
        nu_balance = NU(balance, 'NuNit')
        return nu_balance

    @property
    def last_committed_period(self) -> int:
        period = self.staking_agent.get_last_committed_period(staker_address=self.checksum_address)
        return period

    @only_me
    @save_receipt
    def commit_to_next_period(self) -> TxReceipt:
        """For each period that the worker makes a commitment, the staker is rewarded"""
        receipt = self.staking_agent.commit_to_next_period(worker_address=self.__worker_address)
        return receipt

    @property
    def missing_commitments(self) -> int:
        staker_address = self.checksum_address
        missing = self.staking_agent.get_missing_commitments(checksum_address=staker_address)
        return missing


class BlockchainPolicyAuthor(NucypherTokenActor):
    """Alice base class for blockchain operations, mocking up new policies!"""

    def __init__(self,
                 checksum_address: str,
                 rate: int = None,
                 duration_periods: int = None,
                 *args, **kwargs):
        """
        :param policy_agent: A policy agent with the blockchain attached;
                             If not passed, a default policy agent and blockchain connection will
                             be created from default values.

        """
        super().__init__(checksum_address=checksum_address, *args, **kwargs)

        # From defaults
        self.staking_agent = ContractAgency.get_agent(StakingEscrowAgent, registry=self.registry)
        self.policy_agent = ContractAgency.get_agent(PolicyManagerAgent, registry=self.registry)

        self.economics = EconomicsFactory.get_economics(registry=self.registry)
        self.rate = rate
        self.duration_periods = duration_periods

    @property
    def default_rate(self):
        _minimum, default, _maximum = self.policy_agent.get_fee_rate_range()
        return default

    def generate_policy_parameters(self,
                                   number_of_ursulas: int = None,
                                   duration_periods: int = None,
                                   expiration: maya.MayaDT = None,
                                   value: int = None,
                                   rate: int = None,
                                   ) -> dict:
        """
        Construct policy creation from parameters or overrides.
        """

        if not duration_periods and not expiration:
            raise ValueError("Policy end time must be specified as 'expiration' or 'duration_periods', got neither.")

        # Merge injected and default params.
        rate = rate or self.rate  # TODO conflict with CLI default value, see #1709
        duration_periods = duration_periods or self.duration_periods

        # Calculate duration in periods and expiration datetime
        if duration_periods:
            # Duration equals one period means that expiration date is the last second of the current period
            expiration = datetime_at_period(self.staking_agent.get_current_period() + duration_periods,
                                            seconds_per_period=self.economics.seconds_per_period,
                                            start_of_period=True)
            expiration -= 1  # Get the last second of the target period
        else:
            now = self.staking_agent.blockchain.get_blocktime()
            duration_periods = calculate_period_duration(now=maya.MayaDT(now),
                                                         future_time=expiration,
                                                         seconds_per_period=self.economics.seconds_per_period)
            duration_periods += 1  # Number of all included periods

        from nucypher.policy.policies import BlockchainPolicy
        blockchain_payload = BlockchainPolicy.generate_policy_parameters(n=number_of_ursulas,
                                                                         duration_periods=duration_periods,
                                                                         value=value,
                                                                         rate=rate)

        # These values may have been recalculated in this block.
        policy_end_time = dict(duration_periods=duration_periods, expiration=expiration)
        payload = {**blockchain_payload, **policy_end_time}
        return payload

    def recruit(self, quantity: int, **options) -> List[str]:
        """
        Uses sampling logic to gather stakers from the blockchain and
        caches the resulting node ethereum addresses.

        :param quantity: Number of ursulas to sample from the blockchain.

        """
        staker_addresses = self.staking_agent.sample(quantity=quantity, **options)
        return staker_addresses

    def create_policy(self, *args, **kwargs):
        """
        Hence the name, a BlockchainPolicyAuthor can create
        a BlockchainPolicy with themself as the author.

        :return: Returns a newly authored BlockchainPolicy with n proposed arrangements.

        """
        from nucypher.policy.policies import BlockchainPolicy
        blockchain_policy = BlockchainPolicy(alice=self, *args, **kwargs)
        return blockchain_policy


class Investigator(NucypherTokenActor):
    """
    Actor that reports incorrect CFrags to the Adjudicator contract.
    In most cases, Bob will act as investigator, but the actor is generic enough than
    anyone can report CFrags.
    """

    def __init__(self, checksum_address: str, *args, **kwargs):
        super().__init__(checksum_address=checksum_address, *args, **kwargs)
        self.adjudicator_agent = ContractAgency.get_agent(AdjudicatorAgent, registry=self.registry)

    @save_receipt
    def request_evaluation(self, evidence) -> dict:
        receipt = self.adjudicator_agent.evaluate_cfrag(evidence=evidence, sender_address=self.checksum_address)
        return receipt

    def was_this_evidence_evaluated(self, evidence) -> dict:
        receipt = self.adjudicator_agent.was_this_evidence_evaluated(evidence=evidence)
        return receipt


class Wallet:
    """
    Account management abstraction on top of blockchain providers and external signers
    """

    class UnknownAccount(KeyError):
        pass

    def __init__(self,
                 client_addresses: set = None,
                 provider_uri: str = None,
                 signer=None):

        self.__client_accounts = list()
        self.__transacting_powers = dict()

        # Blockchain
        self.blockchain = BlockchainInterfaceFactory.get_interface(provider_uri)
        self.__signer = signer

        self.__get_accounts()
        if client_addresses:
            self.__client_accounts.extend([a for a in client_addresses if a not in self.__client_accounts])

    @validate_checksum_address
    def __contains__(self, checksum_address: str) -> bool:
        return bool(checksum_address in self.accounts)

    @property
    def active_account(self) -> str:
        return self.blockchain.transacting_power.account

    def __get_accounts(self) -> None:
        if self.__signer:
            signer_accounts = self.__signer.accounts
            self.__client_accounts.extend([a for a in signer_accounts if a not in self.__client_accounts])
        client_accounts = self.blockchain.client.accounts  # Accounts via connected provider
        self.__client_accounts.extend([a for a in client_accounts if a not in self.__client_accounts])

    @property
    def accounts(self) -> Tuple:
        return tuple(self.__client_accounts)

    @validate_checksum_address
    def activate_account(self,
                         checksum_address: str,
                         signer: Optional[Signer] = None,
                         password: Optional[str] = None
                         ) -> None:

        if checksum_address not in self:
            self.__signer = signer or Web3Signer(client=self.blockchain.client)
            if isinstance(self.__signer, KeystoreSigner):
                raise BaseActor.ActorError(f"Staking operations are not permitted while using a local keystore signer.")
            self.__get_accounts()
            if checksum_address not in self:
                raise self.UnknownAccount
        try:
            transacting_power = self.__transacting_powers[checksum_address]
        except KeyError:
            transacting_power = TransactingPower(signer=self.__signer or Web3Signer(client=self.blockchain.client),
                                                 password=password,
                                                 account=checksum_address)
            self.__transacting_powers[checksum_address] = transacting_power
        transacting_power.activate(password=password)

    def eth_balance(self, account: str) -> int:
        return self.blockchain.client.get_balance(account)

    def token_balance(self, account: str, registry: BaseContractRegistry) -> int:
        token_agent = ContractAgency.get_agent(NucypherTokenAgent, registry)  # type: NucypherTokenAgent
        return token_agent.get_balance(account)


class StakeHolder(Staker):
    banner = STAKEHOLDER_BANNER

    #
    # StakeHolder
    #
    def __init__(self,
                 is_me: bool = True,
                 initial_address: str = None,
                 checksum_addresses: set = None,
                 signer: Signer = None,
                 *args, **kwargs):

        self.staking_interface_agent = None

        super().__init__(is_me=is_me, *args, **kwargs)
        self.log = Logger(f"stakeholder")

        # Wallet
        self.wallet = Wallet(client_addresses=checksum_addresses, signer=signer)
        if initial_address:
            # If an initial address was passed,
            # it is safe to understand that it has already been used at a higher level.
            if initial_address not in self.wallet:
                message = f"Account {initial_address} is not known by this Ethereum client. Is it a HW account? " \
                          f"If so, make sure that your device is plugged in and you use the --hw-wallet flag."
                raise Wallet.UnknownAccount(message)
            self.set_staker(checksum_address=initial_address)

    @validate_checksum_address
    def set_staker(self, checksum_address: str) -> None:

        # Check if staker is already set
        if self.checksum_address == checksum_address:
            return

        if self.is_contract:
            original_form = f"{self.beneficiary_address[0:8]} (contract {self.checksum_address[0:8]})"
        else:
            original_form = self.checksum_address

        # This handles both regular staking and staking via a contract
        if self.individual_allocation:
            if checksum_address != self.individual_allocation.beneficiary_address:
                raise ValueError(f"Beneficiary {self.individual_allocation.beneficiary_address} in individual "
                                 f"allocations does not match this checksum address ({checksum_address})")
            staking_address = self.individual_allocation.contract_address
            self.beneficiary_address = self.individual_allocation.beneficiary_address
            self.preallocation_escrow_agent = PreallocationEscrowAgent(registry=self.registry,
                                                                       allocation_registry=self.individual_allocation,
                                                                       beneficiary=self.beneficiary_address)
        else:
            staking_address = checksum_address
            self.beneficiary_address = None
            self.preallocation_escrow_agent = None

        self.checksum_address = staking_address
        self.stakes = StakeList(registry=self.registry, checksum_address=staking_address)
        self.refresh_stakes()

        if self.is_contract:
            new_form = f"{self.beneficiary_address[0:8]} (contract {self.checksum_address[0:8]})"
        else:
            new_form = self.checksum_address

        self.log.info(f"Setting Staker from {original_form} to {new_form}.")

    @validate_checksum_address
    def assimilate(self, checksum_address: str = None, password: str = None) -> None:
        if checksum_address:
            self.set_staker(checksum_address=checksum_address)

        account = self.checksum_address if not self.individual_allocation else self.beneficiary_address
        self.wallet.activate_account(checksum_address=account, password=password)

    @validate_checksum_address
    def get_staker(self, checksum_address: str):
        if checksum_address not in self.wallet.accounts:
            raise ValueError(f"{checksum_address} is not a known client account.")
        staker = Staker(is_me=True, checksum_address=checksum_address, registry=self.registry)
        staker.refresh_stakes()
        return staker

    def get_stakers(self) -> List[Staker]:
        stakers = list()
        for account in self.wallet.accounts:
            staker = self.get_staker(checksum_address=account)
            stakers.append(staker)
        return stakers

    @property
    def total_stake(self) -> NU:
        """
        The total number of staked tokens, either locked or unlocked in the current period.
        """
        stake = sum(self.staking_agent.owned_tokens(staker_address=account) for account in self.wallet.accounts)
        nu_stake = NU.from_nunits(stake)
        return nu_stake


class Bidder(NucypherTokenActor):
    """WorkLock participant"""

    class BidderError(NucypherTokenActor.ActorError):
        pass

    class BiddingIsOpen(BidderError):
        pass

    class BiddingIsClosed(BidderError):
        pass

    class CancellationWindowIsOpen(BidderError):
        pass

    class CancellationWindowIsClosed(BidderError):
        pass

    class ClaimError(BidderError):
        pass

    class WhaleError(BidderError):
        pass

    @validate_checksum_address
    def __init__(self,
                 checksum_address: str,
                 transacting: bool = True,
                 signer: Signer = None,
                 client_password: str = None,
                 *args, **kwargs):

        super().__init__(checksum_address=checksum_address, *args, **kwargs)
        self.log = Logger(f"WorkLockBidder")
        self.worklock_agent = ContractAgency.get_agent(WorkLockAgent, registry=self.registry)  # type: WorkLockAgent
        self.staking_agent = ContractAgency.get_agent(StakingEscrowAgent, registry=self.registry)  # type: StakingEscrowAgent
        self.economics = EconomicsFactory.get_economics(registry=self.registry)

        if transacting:
            self.transacting_power = TransactingPower(signer=signer,
                                                      password=client_password,
                                                      account=checksum_address)
            self.transacting_power.activate()

        self._all_bonus_bidders = None

    def ensure_bidding_is_open(self, message: str = None) -> None:
        now = self.worklock_agent.blockchain.get_blocktime()
        start = self.worklock_agent.start_bidding_date
        end = self.worklock_agent.end_bidding_date
        if now < start:
            message = message or f'Bidding does not open until {maya.MayaDT(start).slang_date()}'
            raise self.BiddingIsClosed(message)
        if now >= end:
            message = message or f'Bidding closed at {maya.MayaDT(end).slang_date()}'
            raise self.BiddingIsClosed(message)

    def _ensure_bidding_is_closed(self, message: str = None) -> None:
        now = self.worklock_agent.blockchain.get_blocktime()
        end = self.worklock_agent.end_bidding_date
        if now < end:
            message = message or f"Bidding does not close until {maya.MayaDT(end).slang_date()}"
            raise self.BiddingIsOpen(message)

    def _ensure_cancellation_window(self, ensure_closed: bool = True, message: str = None) -> None:
        now = self.worklock_agent.blockchain.get_blocktime()
        end = self.worklock_agent.end_cancellation_date
        if ensure_closed and now < end:
            message = message or f"Operation cannot be performed while the cancellation window is still open " \
                                 f"(closes at {maya.MayaDT(end).slang_date()})."
            raise self.CancellationWindowIsOpen(message)
        elif not ensure_closed and now >= end:
            message = message or f"Operation is allowed only while the cancellation window is open " \
                                 f"(closed at {maya.MayaDT(end).slang_date()})."
            raise self.CancellationWindowIsClosed(message)

    #
    # Transactions
    #

    def place_bid(self, value: int) -> TxReceipt:
        self.ensure_bidding_is_open()
        minimum = self.worklock_agent.minimum_allowed_bid
        if not self.get_deposited_eth and value < minimum:
            raise self.BidderError(f"{prettify_eth_amount(value)} is too small a value for bidding; "
                                   f"bid must be at least {prettify_eth_amount(minimum)}")
        receipt = self.worklock_agent.bid(checksum_address=self.checksum_address, value=value)
        return receipt

    def claim(self) -> TxReceipt:

        # Require the cancellation window is closed
        self._ensure_cancellation_window(ensure_closed=True)

        if not self.worklock_agent.is_claiming_available():
            raise self.ClaimError(f"Claiming is not available yet")

        # Ensure the claim was not already placed
        if self.has_claimed:
            raise self.ClaimError(f"Bidder {self.checksum_address} already placed a claim.")

        # Require an active bid
        if not self.get_deposited_eth:
            raise self.ClaimError(f"No bids available for {self.checksum_address}")

        receipt = self.worklock_agent.claim(checksum_address=self.checksum_address)
        return receipt

    def cancel_bid(self) -> TxReceipt:
        self._ensure_cancellation_window(ensure_closed=False)

        # Require an active bid
        if not self.get_deposited_eth:
            self.BidderError(f"No bids available for {self.checksum_address}")

        receipt = self.worklock_agent.cancel_bid(checksum_address=self.checksum_address)
        return receipt

    def _get_max_bonus_bid_from_max_stake(self) -> int:
        """Returns maximum allowed bid calculated from maximum allowed locked tokens"""
        max_bonus_tokens = self.economics.maximum_allowed_locked - self.economics.minimum_allowed_locked
        bonus_eth_supply = sum(
            self._all_bonus_bidders.values()) if self._all_bonus_bidders else self.worklock_agent.get_bonus_eth_supply()
        bonus_worklock_supply = self.worklock_agent.get_bonus_lot_value()
        max_bonus_bid = max_bonus_tokens * bonus_eth_supply // bonus_worklock_supply
        return max_bonus_bid

    def get_whales(self, force_read: bool = False) -> Dict[str, int]:
        """Returns all worklock bidders over the whale threshold as a dictionary of addresses and bonus bid values."""
        max_bonus_bid_from_max_stake = self._get_max_bonus_bid_from_max_stake()

        bidders = dict()
        for bidder, bid in self._get_all_bonus_bidders(force_read).items():
            if bid > max_bonus_bid_from_max_stake:
                bidders[bidder] = bid
        return bidders

    def _get_all_bonus_bidders(self, force_read: bool = False) -> dict:
        if not force_read and self._all_bonus_bidders:
            return self._all_bonus_bidders

        bidders = self.worklock_agent.get_bidders()
        min_bid = self.economics.worklock_min_allowed_bid

        self._all_bonus_bidders = dict()
        for bidder in bidders:
            bid = self.worklock_agent.get_deposited_eth(bidder)
            if bid > min_bid:
                self._all_bonus_bidders[bidder] = bid - min_bid
        return self._all_bonus_bidders

    def _reduce_bids(self, whales: dict):

        min_whale_bonus_bid = min(whales.values())
        max_whale_bonus_bid = max(whales.values())

        # first step - align at a minimum bid
        if min_whale_bonus_bid != max_whale_bonus_bid:
            whales = dict.fromkeys(whales.keys(), min_whale_bonus_bid)
            self._all_bonus_bidders.update(whales)

        bonus_eth_supply = sum(self._all_bonus_bidders.values())
        bonus_worklock_supply = self.worklock_agent.get_bonus_lot_value()
        max_bonus_tokens = self.economics.maximum_allowed_locked - self.economics.minimum_allowed_locked
        if (min_whale_bonus_bid * bonus_worklock_supply) // bonus_eth_supply <= max_bonus_tokens:
            raise self.WhaleError(f"At least one of bidders {whales} has allowable bid")

        a = min_whale_bonus_bid * bonus_worklock_supply - max_bonus_tokens * bonus_eth_supply
        b = bonus_worklock_supply - max_bonus_tokens * len(whales)
        refund = -(-a // b)  # div ceil
        min_whale_bonus_bid -= refund
        whales = dict.fromkeys(whales.keys(), min_whale_bonus_bid)
        self._all_bonus_bidders.update(whales)

        return whales

    def force_refund(self) -> TxReceipt:
        self._ensure_cancellation_window(ensure_closed=True)

        whales = self.get_whales()
        if not whales:
            raise self.WhaleError(f"Force refund aborted: No whales detected and all bids qualify for claims.")

        new_whales = whales.copy()
        while new_whales:
            whales.update(new_whales)
            whales = self._reduce_bids(whales)
            new_whales = self.get_whales()

        receipt = self.worklock_agent.force_refund(checksum_address=self.checksum_address,
                                                   addresses=list(whales.keys()))

        if self.get_whales(force_read=True):
            raise RuntimeError(f"Internal error: offline simulation differs from transaction results")
        return receipt

    # TODO better control: max iterations, interactive mode
    def verify_bidding_correctness(self, gas_limit: int) -> dict:
        self._ensure_cancellation_window(ensure_closed=True)

        if self.worklock_agent.bidders_checked():
            raise self.BidderError(f"Check was already done")

        whales = self.get_whales()
        if whales:
            raise self.WhaleError(f"Some bidders have bids that are too high: {whales}")

        self.log.debug(f"Starting bidding verification. Next bidder to check: {self.worklock_agent.next_bidder_to_check()}")

        receipts = dict()
        iteration = 1
        while not self.worklock_agent.bidders_checked():
            self.transacting_power.activate()  # Refresh TransactingPower
            receipt = self.worklock_agent.verify_bidding_correctness(checksum_address=self.checksum_address,
                                                                     gas_limit=gas_limit)
            self.log.debug(f"Iteration {iteration}. Next bidder to check: {self.worklock_agent.next_bidder_to_check()}")
            receipts[iteration] = receipt
            iteration += 1
        return receipts

    def refund_deposit(self) -> dict:
        """Refund ethers for completed work"""
        if not self.available_refund:
            raise self.BidderError(f'There is no refund available for {self.checksum_address}')
        receipt = self.worklock_agent.refund(checksum_address=self.checksum_address)
        return receipt

    def withdraw_compensation(self) -> TxReceipt:
        """Withdraw compensation after force refund"""
        if not self.available_compensation:
            raise self.BidderError(f'There is no compensation available for {self.checksum_address}; '
                                   f'Did you mean to call "refund"?')
        receipt = self.worklock_agent.withdraw_compensation(checksum_address=self.checksum_address)
        return receipt

    #
    # Calls
    #

    @property
    def get_deposited_eth(self) -> int:
        bid = self.worklock_agent.get_deposited_eth(checksum_address=self.checksum_address)
        return bid

    @property
    def has_claimed(self) -> bool:
        has_claimed = self.worklock_agent.check_claim(self.checksum_address)
        return has_claimed

    @property
    def completed_work(self) -> int:
        work = self.staking_agent.get_completed_work(bidder_address=self.checksum_address)
        completed_work = work - self.refunded_work
        return completed_work

    @property
    def remaining_work(self) -> int:
        try:
            work = self.worklock_agent.get_remaining_work(checksum_address=self.checksum_address)
        except (TestTransactionFailed, ValidationError, ValueError):  # TODO: 1950
            work = 0
        return work

    @property
    def refunded_work(self) -> int:
        work = self.worklock_agent.get_refunded_work(checksum_address=self.checksum_address)
        return work

    @property
    def available_refund(self) -> int:
        refund_eth = self.worklock_agent.get_available_refund(checksum_address=self.checksum_address)
        return refund_eth

    @property
    def available_compensation(self) -> int:
        compensation_eth = self.worklock_agent.get_available_compensation(checksum_address=self.checksum_address)
        return compensation_eth

    @property
    def available_claim(self) -> int:
        tokens = self.worklock_agent.eth_to_tokens(self.get_deposited_eth)
        return tokens<|MERGE_RESOLUTION|>--- conflicted
+++ resolved
@@ -20,15 +20,9 @@
 import os
 import sys
 import time
-import traceback
 from decimal import Decimal
-from typing import Dict, List, Optional, Tuple
-<<<<<<< HEAD
 from web3.types import TxReceipt
 import traceback
-=======
-
->>>>>>> 424ed29a
 import click
 import maya
 from eth_tester.exceptions import TransactionFailed as TestTransactionFailed
@@ -85,11 +79,8 @@
 from nucypher.cli.painting.transactions import paint_receipt_summary
 from nucypher.config.constants import DEFAULT_CONFIG_ROOT
 from nucypher.crypto.powers import TransactingPower
-<<<<<<< HEAD
 from nucypher.types import NuNits, Period
 from nucypher.utilities.logging import Logger
-=======
->>>>>>> 424ed29a
 
 
 class BaseActor:
@@ -895,13 +886,12 @@
         stakes = (stake for stake in self.stakes if stake.status(staker_info, current_period).is_child(parent_status))
         return stakes
 
-<<<<<<< HEAD
     def sorted_stakes(self, parent_status: Stake.Status = None) -> List[Stake]:
         """Returns a list of filtered stakes sorted by account wallet index."""
         filtered_stakes = self.stakes_filtered_by_status(parent_status) if parent_status is not None else self.stakes
         stakes = sorted(filtered_stakes, key=lambda s: s.address_index_ordering_key)
         return stakes
-=======
+
     @only_me
     def divide_stake(self,
                      stake_index: int,
@@ -942,7 +932,6 @@
         self.stakes.refresh()
 
         return modified_stake, new_stake
->>>>>>> 424ed29a
 
     @only_me
     def initialize_stake(self,
@@ -1077,12 +1066,8 @@
 
         # Calculate stake duration in periods
         if expiration:
-<<<<<<< HEAD
-            additional_periods = datetime_to_period(datetime=expiration, seconds_per_period=self.economics.seconds_per_period) - stake.final_locked_period
-=======
             additional_periods = datetime_to_period(datetime=expiration,
                                                     seconds_per_period=self.economics.seconds_per_period) - current_stake.final_locked_period
->>>>>>> 424ed29a
             if additional_periods <= 0:
                 raise ValueError(f"New expiration {expiration} must be at least 1 period from the "
                                  f"current stake's end period ({stake.final_locked_period}).")

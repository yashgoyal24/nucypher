--- conflicted
+++ resolved
@@ -35,15 +35,7 @@
         address indexed node,
         uint256 value
     );
-<<<<<<< HEAD
-    event PolicyRevoked(bytes20 indexed policyId);
     event Withdrawn(address indexed node, uint256 value);
-    event Refunded(
-=======
-    event Withdrawn(
-        address indexed node,
-        uint256 value
-    );
     event RefundForArrangement(
         bytes20 indexed policyId,
         address indexed client,
@@ -51,7 +43,6 @@
         uint256 value
     );
     event RefundForPolicy(
->>>>>>> 08c5310a
         bytes20 indexed policyId,
         address indexed client,
         uint256 value
@@ -118,15 +109,10 @@
     {
         require(
             policies[_policyId].rate == 0 &&
-            _node != RESERVED_NODE &&
             _numberOfPeriods != 0 &&
             msg.value > 0 &&
-<<<<<<< HEAD
-            msg.value % _numberOfPeriods == 0 &&
+            msg.value % _numberOfPeriods % _nodes.length == 0 &&
             _policyId != RESERVED_POLICY_ID
-=======
-            msg.value % _numberOfPeriods % _nodes.length == 0
->>>>>>> 08c5310a
         );
         Policy storage policy = policies[_policyId];
         policy.client = msg.sender;
@@ -140,7 +126,8 @@
 
         policy.nodes = _nodes;
         for (uint256 i = 0; i < _nodes.length; i++) {
-            require(escrow.getLockedTokens(_nodes[i]) != 0);
+            require(escrow.getLockedTokens(_nodes[i]) != 0 &&
+                _nodes[i] != RESERVED_NODE);
             NodeInfo storage node = nodes[_nodes[i]];
             node.rewardChanges[policy.startPeriod] = node.rewardChanges[policy.startPeriod]
                 .add(feeByPeriod);
@@ -348,25 +335,49 @@
     }
 
     /**
-<<<<<<< HEAD
+    * @notice Get number of nodes in policy
+    * @param _policyId Policy id
+    **/
+    function getPolicyNodesLength(bytes20 _policyId)
+        public view returns (uint256)
+    {
+        return policies[_policyId].nodes.length;
+    }
+
+    /**
+    * @notice Get node from policy
+    * @param _policyId Policy id
+    * @param _index Index of node
+    **/
+    function getPolicyNode(bytes20 _policyId, uint256 _index)
+        public view returns (address)
+    {
+        return policies[_policyId].nodes[_index];
+    }
+
+    /**
     * @dev Used only in verifyState(address) method
     **/
-    function getPolicyField(bytes20 _policyId, uint8 _field)
+    function getPolicyField(bytes20 _policyId, uint8 _field, address _node)
         public view returns (bytes32)
     {
         Policy storage policy = policies[_policyId];
         if (_field == 0) {
             return bytes32(policy.client);
         } else if (_field == 1) {
-            return bytes32(policy.node);
+            return bytes32(policy.rate);
         } else if (_field == 2) {
-            return bytes32(policy.rate);
+            return bytes32(policy.startPeriod);
         } else if (_field == 3) {
-            return bytes32(policy.startPeriod);
+            return bytes32(policy.lastPeriod);
         } else if (_field == 4) {
-            return bytes32(policy.lastPeriod);
+            return policy.disabled ? bytes32(1) : bytes32(0);
         } else if (_field == 5) {
-            return bytes32(policy.indexOfDowntimePeriods);
+            return bytes32(policy.arrangements[_node].indexOfDowntimePeriods);
+        } else if (_field == 6) {
+            return bytes32(policy.arrangements[_node].lastRefundedPeriod);
+        } else if (_field == 7) {
+            return policy.arrangements[_node].disabled ? bytes32(1) : bytes32(0);
         }
     }
 
@@ -374,38 +385,55 @@
     * @dev Used only in verifyState(address) method
     **/
     function getNodeInfoField(address _node, uint8 _field, uint256 _period)
-        public view returns (uint256)
+        public view returns (bytes32)
     {
         NodeInfo storage nodeInfo = nodes[_node];
         if (_field == 0) {
-            return nodeInfo.reward;
+            return bytes32(nodeInfo.reward);
         } else if (_field == 1) {
-            return nodeInfo.rewardByPeriod[_period];
+            return bytes32(nodeInfo.lastRewardByPeriod);
+        } else if (_field == 2) {
+            return bytes32(nodeInfo.lastMinedPeriod);
+        } else if (_field == 3) {
+            return bytes32(nodeInfo.rewardChanges[_period]);
         }
     }
 
     function verifyState(address _testTarget) public onlyOwner {
         require(address(delegateGet(_testTarget, "escrow()")) == address(escrow));
         Policy storage policy = policies[RESERVED_POLICY_ID];
-        require(address(delegateGet(_testTarget, "getPolicyField(bytes20,uint8)",
-            RESERVED_POLICY_ID, 0)) == policy.client);
-        require(address(delegateGet(_testTarget, "getPolicyField(bytes20,uint8)",
-            RESERVED_POLICY_ID, 1)) == policy.node);
-        require(uint256(delegateGet(_testTarget, "getPolicyField(bytes20,uint8)",
-            RESERVED_POLICY_ID, 2)) == policy.rate);
-        require(uint256(delegateGet(_testTarget, "getPolicyField(bytes20,uint8)",
-            RESERVED_POLICY_ID, 3)) == policy.startPeriod);
-        require(uint256(delegateGet(_testTarget, "getPolicyField(bytes20,uint8)",
-            RESERVED_POLICY_ID, 4)) == policy.lastPeriod);
-        require(uint256(delegateGet(_testTarget, "getPolicyField(bytes20,uint8)",
-            RESERVED_POLICY_ID, 5)) == policy.indexOfDowntimePeriods);
+        require(address(delegateGet(_testTarget, "getPolicyField(bytes20,uint8,address)",
+            RESERVED_POLICY_ID, 0, 0x0)) == policy.client);
+        require(uint256(delegateGet(_testTarget, "getPolicyField(bytes20,uint8,address)",
+            RESERVED_POLICY_ID, 1, 0x0)) == policy.rate);
+        require(uint256(delegateGet(_testTarget, "getPolicyField(bytes20,uint8,address)",
+            RESERVED_POLICY_ID, 2, 0x0)) == policy.startPeriod);
+        require(uint256(delegateGet(_testTarget, "getPolicyField(bytes20,uint8,address)",
+            RESERVED_POLICY_ID, 3, 0x0)) == policy.lastPeriod);
+        require((delegateGet(_testTarget, "getPolicyField(bytes20,uint8,address)",
+            RESERVED_POLICY_ID, 4, 0x0) == bytes32(1)) == policy.disabled);
+        require(uint256(delegateGet(_testTarget, "getPolicyField(bytes20,uint8,address)",
+            RESERVED_POLICY_ID, 5, bytes32(RESERVED_NODE))) ==
+                policy.arrangements[RESERVED_NODE].indexOfDowntimePeriods);
+        require(uint256(delegateGet(_testTarget, "getPolicyField(bytes20,uint8,address)",
+            RESERVED_POLICY_ID, 6, bytes32(RESERVED_NODE))) ==
+                policy.arrangements[RESERVED_NODE].lastRefundedPeriod);
+        require((delegateGet(_testTarget, "getPolicyField(bytes20,uint8,address)",
+            RESERVED_POLICY_ID, 7, bytes32(RESERVED_NODE)) == bytes32(1)) ==
+                policy.arrangements[RESERVED_NODE].disabled);
+        require(uint256(delegateGet(_testTarget, "getPolicyNodesLength(bytes20)",
+            RESERVED_POLICY_ID)) == policy.nodes.length);
+        require(address(delegateGet(_testTarget, "getPolicyNode(bytes20,uint256)",
+            RESERVED_POLICY_ID, 0)) == policy.nodes[0]);
         NodeInfo storage nodeInfo = nodes[RESERVED_NODE];
         require(uint256(delegateGet(_testTarget, "getNodeInfoField(address,uint8,uint256)",
             bytes32(RESERVED_NODE), 0, 0)) == nodeInfo.reward);
         require(uint256(delegateGet(_testTarget, "getNodeInfoField(address,uint8,uint256)",
-            bytes32(RESERVED_NODE), 1, 22)) == nodeInfo.rewardByPeriod[22]);
+            bytes32(RESERVED_NODE), 1, 0)) == nodeInfo.lastRewardByPeriod);
         require(uint256(delegateGet(_testTarget, "getNodeInfoField(address,uint8,uint256)",
-            bytes32(RESERVED_NODE), 1, 44)) == nodeInfo.rewardByPeriod[44]);
+            bytes32(RESERVED_NODE), 2, 0)) == nodeInfo.lastMinedPeriod);
+        require(int256(delegateGet(_testTarget, "getNodeInfoField(address,uint8,uint256)",
+            bytes32(RESERVED_NODE), 3, 11)) == nodeInfo.rewardChanges[11]);
     }
 
     function finishUpgrade(address _target) public onlyOwner {
@@ -414,36 +442,18 @@
         // Create fake Policy and NodeInfo to use them in verifyState(address)
         Policy storage policy = policies[RESERVED_POLICY_ID];
         policy.client = owner;
-        policy.node = owner;
         policy.startPeriod = 1;
         policy.lastPeriod = 2;
         policy.rate = 3;
-        policy.indexOfDowntimePeriods = 4;
+        policy.disabled = true;
+        policy.nodes.push(RESERVED_NODE);
+        policy.arrangements[RESERVED_NODE].indexOfDowntimePeriods = 11;
+        policy.arrangements[RESERVED_NODE].lastRefundedPeriod = 22;
+        policy.arrangements[RESERVED_NODE].disabled = true;
         NodeInfo storage nodeInfo = nodes[RESERVED_NODE];
         nodeInfo.reward = 100;
-        nodeInfo.rewardByPeriod[22] = 33;
-        nodeInfo.rewardByPeriod[44] = 55;
-    }
-
-=======
-    * @notice Get number of nodes in policy
-    * @param _policyId Policy id
-    **/
-    function getPolicyNodesLength(bytes20 _policyId)
-        public view returns (uint256)
-    {
-        return policies[_policyId].nodes.length;
-    }
-
-    /**
-    * @notice Get node from policy
-    * @param _policyId Policy id
-    * @param _index Index of node
-    **/
-    function getPolicyNode(bytes20 _policyId, uint256 _index)
-        public view returns (address)
-    {
-        return policies[_policyId].nodes[_index];
-    }
->>>>>>> 08c5310a
+        nodeInfo.lastRewardByPeriod = 33;
+        nodeInfo.lastMinedPeriod = 44;
+        nodeInfo.rewardChanges[11] = 55;
+    }
 }
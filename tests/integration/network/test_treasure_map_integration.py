--- conflicted
+++ resolved
@@ -40,18 +40,12 @@
     """
     enacted_federated_policy.publish_treasure_map(network_middleware=MockRestMiddleware())
     treasure_map_index = bytes.fromhex(enacted_federated_policy.treasure_map.public_id())
-<<<<<<< HEAD
-    # TODO: Ensure that this is... an actual... hmm...
-    treasure_map_as_set_on_network = list(federated_ursulas)[0].treasure_maps[treasure_map_index]
-    assert treasure_map_as_set_on_network == enacted_federated_policy.treasure_map
-=======
     found = 0
     for node in enacted_federated_policy.bob.matching_nodes_among(enacted_federated_policy.alice.known_nodes):
         treasure_map_as_set_on_network = node.treasure_maps[treasure_map_index]
         assert treasure_map_as_set_on_network == enacted_federated_policy.treasure_map
         found += 1
     assert found
->>>>>>> 31f001f2
 
 
 def test_treasure_map_stored_by_ursula_is_the_correct_one_for_bob(federated_alice, federated_bob, federated_ursulas,
